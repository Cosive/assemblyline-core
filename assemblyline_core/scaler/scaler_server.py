"""
An auto-scaling service specific to Assemblyline services.
"""
import functools
import threading
from collections import defaultdict
from string import Template
from typing import Dict, List, Optional
import os
import math
import time
import platform
import concurrent.futures
import copy
from contextlib import contextmanager

import elasticapm

from assemblyline.remote.datatypes.queues.named import NamedQueue
from assemblyline.remote.datatypes.queues.priority import PriorityQueue, length as pq_length
from assemblyline.remote.datatypes.exporting_counter import export_metrics_once
from assemblyline.remote.datatypes.hash import ExpiringHash
from assemblyline.remote.datatypes.events import EventWatcher
from assemblyline.odm.models.service import Service, DockerConfig
from assemblyline.odm.messages.scaler_heartbeat import Metrics
from assemblyline.odm.messages.scaler_status_heartbeat import Status
from assemblyline.odm.messages.changes import ServiceChange, Operation
from assemblyline.common.forge import get_service_queue
from assemblyline.common.constants import SCALER_TIMEOUT_QUEUE, SERVICE_STATE_HASH, ServiceStatus
from assemblyline_core.scaler.controllers import KubernetesController
from assemblyline_core.scaler.controllers.interface import ServiceControlError
from assemblyline_core.server_base import ServiceStage, ThreadedCoreBase

from .controllers import DockerController
from . import collection

APM_SPAN_TYPE = 'scaler'

# How often (in seconds) to download new service data, try to scale managed services,
# and download more metrics data respectively
SERVICE_SYNC_INTERVAL = 60 * 30  # Every half hour
SCALE_INTERVAL = 5
METRIC_SYNC_INTERVAL = 0.5
CONTAINER_EVENTS_LOG_INTERVAL = 2
HEARTBEAT_INTERVAL = 5

# How many times to let a service generate an error in this module before we disable it.
# This is only for analysis services, core services we keep retrying forever
MAXIMUM_SERVICE_ERRORS = 5
ERROR_EXPIRY_TIME = 60*60  # how long we wait before we forgive an error. (seconds)

# An environment variable that should be set when we are started with kubernetes, tells us how to attach
# the global Assemblyline config to new things that we launch.
KUBERNETES_AL_CONFIG = os.environ.get('KUBERNETES_AL_CONFIG')

HOSTNAME = os.getenv('HOSTNAME', platform.node())
NAMESPACE = os.getenv('NAMESPACE', 'al')
CLASSIFICATION_HOST_PATH = os.getenv('CLASSIFICATION_HOST_PATH', None)
CLASSIFICATION_CONFIGMAP = os.getenv('CLASSIFICATION_CONFIGMAP', None)
CLASSIFICATION_CONFIGMAP_KEY = os.getenv('CLASSIFICATION_CONFIGMAP_KEY', 'classification.yml')

CONFIGURATION_CONFIGMAP = os.getenv('CONFIGURATION_CONFIGMAP', None)
CONFIGURATION_CONFIGMAP_KEY = os.getenv('CONFIGURATION_CONFIGMAP_KEY', 'config')


@contextmanager
def apm_span(client, span_name: str):
    try:
        if client:
            client.begin_transaction(APM_SPAN_TYPE)
        yield None
        if client:
            client.end_transaction(span_name, 'success')
    except Exception:
        if client:
            client.end_transaction(span_name, 'exception')
        raise


class Pool:
    """
    This is a light wrapper around ThreadPoolExecutor to run batches of
    jobs as a context manager, and wait for the batch to finish after
    the context ends.
    """

    def __init__(self, size=10):
        self.pool = concurrent.futures.ThreadPoolExecutor(size)
        self.futures = []

    def __enter__(self):
        return self

    def __exit__(self, exc_type, exc_val, exc_tb):
        self.finish()

    def finish(self):
        while self.futures:
            self.futures.pop(0).result()

    def call(self, fn, *args, **kwargs):
        self.futures.append(self.pool.submit(fn, *args, **kwargs))


class ServiceProfile:
    """A profile, describing a currently running service.

    This includes how the service should be run, and conditions related to the scaling of the service.
    """

    def __init__(self, name, container_config: DockerConfig, config_hash=0, min_instances=0, max_instances=None,
                 growth: float = 600, shrink: Optional[float] = None, backlog=500, queue=None, shutdown_seconds=30):
        """
        :param name: Name of the service to manage
        :param container_config: Instructions on how to start this service
        :param min_instances: The minimum number of copies of this service keep running
        :param max_instances: The maximum number of copies permitted to be running
        :param growth: Delay before growing a service, unit-less, approximately seconds
        :param shrink: Delay before shrinking a service, unit-less, approximately seconds, defaults to -growth
        :param backlog: How long a queue backlog should be before it takes `growth` seconds to grow.
        :param queue: Queue name for monitoring
        """
        self.name = name
        self.queue: PriorityQueue = queue
        self.container_config = container_config
        self.high_duty_cycle = 0.7
        self.low_duty_cycle = 0.5
        self.shutdown_seconds = shutdown_seconds
        self.config_hash = config_hash

        # How many instances we want, and can have
        self.min_instances = self._min_instances = max(0, int(min_instances))
        self._max_instances = max(0, int(max_instances)) if max_instances else float('inf')
        self.desired_instances: int = 0
        self.target_instances: int = 0
        self.running_instances: int = 0

        # Information tracking when we want to grow/shrink
        self.pressure: float = 0
        self.growth_threshold = abs(float(growth))
        self.shrink_threshold = -self.growth_threshold/2 if shrink is None else -abs(float(shrink))
        self.leak_rate: float = 0.1

        # How long does a backlog need to be before we are concerned
        self.backlog = int(backlog)
        self.queue_length = 0
        self.duty_cycle = 0
        self.last_update = 0

    @property
    def cpu(self):
        return self.container_config.cpu_cores

    @property
    def ram(self):
        return self.container_config.ram_mb

    @property
    def instance_limit(self):
        if self._max_instances == float('inf'):
            return 0
        return self._max_instances

    @property
    def max_instances(self):
        # Adjust the max_instances based on the number that is already requested
        # this keeps the scaler from running way ahead with its demands when resource caps are reached
        return min(self._max_instances, self.target_instances + 2)

    def update(self, delta, instances, backlog, duty_cycle):
        self.last_update = time.time()
        self.running_instances = instances
        self.queue_length = backlog
        self.duty_cycle = duty_cycle

        # Adjust min instances based on queue (if something has min_instances == 0, bump it up to 1 when
        # there is anything in the queue) this should have no effect for min_instances > 0
        self.min_instances = max(self._min_instances, int(bool(backlog)))
        self.desired_instances = max(self.min_instances, min(self.max_instances, self.desired_instances))

        # Should we scale up because of backlog
        self.pressure += delta * math.sqrt(backlog/self.backlog)

        # Should we scale down due to duty cycle? (are some of the workers idle)
        if duty_cycle > self.high_duty_cycle:
            self.pressure -= delta * (self.high_duty_cycle - duty_cycle)/self.high_duty_cycle
        if duty_cycle < self.low_duty_cycle:
            self.pressure -= delta * (self.low_duty_cycle - duty_cycle)/self.low_duty_cycle

        # Apply the friction, tendency to do nothing, move the change pressure gradually to the center.
        leak = min(self.leak_rate * delta, abs(self.pressure))
        self.pressure = math.copysign(abs(self.pressure) - leak, self.pressure)

        # When we are already at the minimum number of instances, don't let negative values build up
        # otherwise this can cause irregularities in scaling response around the min_instances
        if self.desired_instances == self.min_instances:
            self.pressure = max(0.0, self.pressure)

        if self.pressure >= self.growth_threshold:
            self.desired_instances = min(self.max_instances, self.desired_instances + 1)
            self.pressure = 0

        if self.pressure <= self.shrink_threshold:
            self.desired_instances = max(self.min_instances, self.desired_instances - 1)
            self.pressure = 0

    def __deepcopy__(self, memodict=None):
        """Copy properly, since the redis objects don't copy well."""
        prof = ServiceProfile(
            name=self.name,
            container_config=DockerConfig(self.container_config.as_primitives()),
            config_hash=self.config_hash,
            min_instances=self.min_instances,
            max_instances=self.max_instances,
            growth=self.growth_threshold,
            shrink=self.shrink_threshold,
            backlog=self.backlog,
            shutdown_seconds=self.shutdown_seconds,
        )
        prof.desired_instances = self.desired_instances
        prof.running_instances = self.running_instances
        prof.pressure = self.pressure
        prof.queue_length = self.queue_length
        prof.duty_cycle = self.duty_cycle
        prof.last_update = self.last_update
        return prof


class ScalerServer(ThreadedCoreBase):
    def __init__(self, config=None, datastore=None, redis=None, redis_persist=None):
        super().__init__('assemblyline.scaler', config=config, datastore=datastore,
                         redis=redis, redis_persist=redis_persist)

        self.scaler_timeout_queue = NamedQueue(SCALER_TIMEOUT_QUEUE, host=self.redis_persist)
        self.error_count_lock = threading.Lock()
        self.error_count: Dict[str, List[float]] = {}
        self.status_table = ExpiringHash(SERVICE_STATE_HASH, host=self.redis, ttl=30*60)
        self.service_change_watcher = EventWatcher(self.redis, deserializer=ServiceChange.deserialize)
        self.service_change_watcher.register('changes.services.*', self._handle_service_change_event)

        labels = {
            'app': 'assemblyline',
            'section': 'service',
        }

        if self.config.core.scaler.additional_labels:
            labels.update({k: v for k, v in (_l.split("=") for _l in self.config.core.scaler.additional_labels)})

        if KUBERNETES_AL_CONFIG:
            self.log.info(f"Loading Kubernetes cluster interface on namespace: {NAMESPACE}")
            self.controller = KubernetesController(logger=self.log, prefix='alsvc_', labels=labels,
                                                   namespace=NAMESPACE, priority='al-service-priority',
                                                   cpu_reservation=self.config.services.cpu_reservation,
                                                   log_level=self.config.logging.log_level)
            # If we know where to find it, mount the classification into the service containers
            if CLASSIFICATION_CONFIGMAP:
                self.controller.config_mount('classification-config', config_map=CLASSIFICATION_CONFIGMAP,
                                             key=CLASSIFICATION_CONFIGMAP_KEY,
                                             target_path='/etc/assemblyline/classification.yml')
            if CONFIGURATION_CONFIGMAP:
                self.controller.core_config_mount('assemblyline-config', config_map=CONFIGURATION_CONFIGMAP,
                                                  key=CONFIGURATION_CONFIGMAP_KEY,
                                                  target_path='/etc/assemblyline/config.yml')
        else:
            self.log.info("Loading Docker cluster interface.")
            self.controller = DockerController(logger=self.log, prefix=NAMESPACE,
                                               cpu_overallocation=self.config.core.scaler.cpu_overallocation,
                                               memory_overallocation=self.config.core.scaler.memory_overallocation,
                                               labels=labels, log_level=self.config.logging.log_level)
            # If we know where to find it, mount the classification into the service containers
            if CLASSIFICATION_HOST_PATH:
                self.controller.global_mounts.append((CLASSIFICATION_HOST_PATH, '/etc/assemblyline/classification.yml'))

        # Information about services
        self.profiles: Dict[str, ServiceProfile] = {}
        self.profiles_lock = threading.RLock()

        # Prepare a single threaded scheduler
        self.state = collection.Collection(period=self.config.core.metrics.export_interval)
        self.stopping = threading.Event()
        self.main_loop_exit = threading.Event()

        # Load the APM connection if any
        self.apm_client = None
        if self.config.core.metrics.apm_server.server_url:
            elasticapm.instrument()
            self.apm_client = elasticapm.Client(server_url=self.config.core.metrics.apm_server.server_url,
                                                service_name="scaler")

    def log_crashes(self, fn):
        @functools.wraps(fn)
        def with_logs(*args, **kwargs):
            # noinspection PyBroadException
            try:
                fn(*args, **kwargs)
            except ServiceControlError as error:
                self.log.exception(f"Error while managing service: {error.service_name}")
                self.handle_service_error(error.service_name)
            except Exception:
                self.log.exception(f'Crash in scaler: {fn.__name__}')
        return with_logs

    @elasticapm.capture_span(span_type=APM_SPAN_TYPE)
    def add_service(self, profile: ServiceProfile):
        # We need to hold the lock the whole time we add the service,
        # we don't want the scaling thread trying to adjust the scale of a
        # deployment we haven't added to the system yet
        with self.profiles_lock:
            profile.desired_instances = max(self.controller.get_target(profile.name), profile.min_instances)
            profile.running_instances = profile.desired_instances
            profile.target_instances = profile.desired_instances
            self.log.debug(f'Starting service {profile.name} with a target of {profile.desired_instances}')
            profile.last_update = time.time()
            self.profiles[profile.name] = profile
            self.controller.add_profile(profile, scale=profile.desired_instances)

    def try_run(self):
        self.service_change_watcher.start()
        self.maintain_threads({
            'Log Container Events': self.log_container_events,
            'Process Timeouts': self.process_timeouts,
            'Service Configuration Sync': self.sync_services,
            'Service Adjuster': self.update_scaling,
            'Import Metrics': self.sync_metrics,
            'Export Metrics': self.export_metrics,
        })

    def stop(self):
        super().stop()
        self.service_change_watcher.stop()
        self.controller.stop()

    def _handle_service_change_event(self, data: ServiceChange):
        if data.operation == Operation.Removed:
            self.log.info(f'Service appears to be deleted, removing {data.name}')
            stage = self.get_service_stage(data.name)
            self.stop_service(data.name, stage)
        else:
            self._sync_service(self.datastore.get_service_with_delta(data.name))

    def sync_services(self):
        while self.running:
            with apm_span(self.apm_client, 'sync_services'):
                with self.profiles_lock:
                    current_services = set(self.profiles.keys())
                discovered_services: list[str] = []

                # Get all the service data
                for service in self.datastore.list_all_services(full=True):
<<<<<<< HEAD
                    self._sync_service(service)
                    discovered_services.append(service.name)
=======
                    service: Service = service
                    name = service.name
                    stage = self.get_service_stage(service.name)
                    discovered_services.append(name)

                    # noinspection PyBroadException
                    try:
                        if service.enabled and stage == ServiceStage.Off:
                            # Enable this service's dependencies
                            self.controller.prepare_network(service.name, service.docker_config.allow_internet_access)
                            for _n, dependency in service.dependencies.items():
                                dependency.container.image = Template(dependency.container.image) \
                                    .safe_substitute(image_variables)
                                self.controller.start_stateful_container(
                                    service_name=service.name,
                                    container_name=_n,
                                    spec=dependency,
                                    labels={'dependency_for': service.name},
                                )

                            # Move to the next service stage
                            if service.update_config and service.update_config.wait_for_update:
                                self._service_stage_hash.set(name, ServiceStage.Update)
                            else:
                                self._service_stage_hash.set(name, ServiceStage.Running)

                        if not service.enabled:
                            self.stop_service(service.name, stage)
                            continue

                        # Check that all enabled services are enabled
                        if service.enabled and stage == ServiceStage.Running:
                            # Compute a hash of service properties not include in the docker config, that
                            # should still result in a service being restarted when changed
                            config_hash = hash(str(sorted(service.config.items())))
                            config_hash = hash((config_hash, str(service.submission_params)))

                            # Build the docker config for the service, we are going to either create it or
                            # update it so we need to know what the current configuration is either way
                            docker_config = service.docker_config
                            docker_config.image = Template(docker_config.image).safe_substitute(image_variables)
                            set_keys = set(var.name for var in docker_config.environment)
                            for var in default_settings.environment:
                                if var.name not in set_keys:
                                    docker_config.environment.append(var)

                            # Add the service to the list of services being scaled
                            with self.profiles_lock:
                                if name not in self.profiles:
                                    self.log.info(f'Adding {service.name} to scaling')
                                    self.add_service(ServiceProfile(
                                        name=name,
                                        min_instances=default_settings.min_instances,
                                        growth=default_settings.growth,
                                        shrink=default_settings.shrink,
                                        config_hash=config_hash,
                                        backlog=default_settings.backlog,
                                        max_instances=service.licence_count,
                                        container_config=docker_config,
                                        queue=get_service_queue(name, self.redis),
                                        # Give service an extra 30 seconds to upload results
                                        shutdown_seconds=service.timeout + 30,
                                    ))

                                # Update RAM, CPU, licence requirements for running services
                                else:
                                    profile = self.profiles[name]
                                    if service.licence_count == 0:
                                        profile._max_instances = float('inf')
                                    else:
                                        profile._max_instances = service.licence_count

                                    if profile.container_config != docker_config or profile.config_hash != config_hash:
                                        self.log.info(f"Updating deployment information for {name}")
                                        profile.container_config = docker_config
                                        profile.config_hash = config_hash
                                        self.controller.restart(profile)
                                        self.log.info(f"Deployment information for {name} replaced")

                    except Exception:
                        self.log.exception(f"Error applying service settings from: {service.name}")
                        self.handle_service_error(service.name)
>>>>>>> 59dfacc8

                # Find any services we have running, that are no longer in the database and remove them
                for stray_service in current_services - set(discovered_services):
                    self.log.info(f'Service appears to be deleted, removing {stray_service}')
                    stage = self.get_service_stage(stray_service)
                    self.stop_service(stray_service, stage)

            self.sleep(SERVICE_SYNC_INTERVAL)

    def _sync_service(self, service: Service):
        name = service.name
        stage = self.get_service_stage(service.name)
        mount_updates = bool(service.update_config)
        default_settings = self.config.core.scaler.service_defaults
        image_variables = defaultdict(str)
        image_variables.update(self.config.services.image_variables)

        # noinspection PyBroadException
        try:
            if service.enabled and stage == ServiceStage.Off:
                # Enable this service's dependencies
                self.controller.prepare_network(service.name, service.docker_config.allow_internet_access)
                for _n, dependency in service.dependencies.items():
                    self.controller.start_stateful_container(
                        service_name=service.name,
                        container_name=_n,
                        spec=dependency,
                        labels={'dependency_for': service.name},
                        mount_updates=mount_updates
                    )

                # Move to the next service stage
                if service.update_config and service.update_config.wait_for_update:
                    self._service_stage_hash.set(name, ServiceStage.Update)
                else:
                    self._service_stage_hash.set(name, ServiceStage.Running)

            if not service.enabled:
                self.stop_service(service.name, stage)
                continue

            # Check that all enabled services are enabled
            if service.enabled and stage == ServiceStage.Running:
                # Compute a hash of service properties not include in the docker config, that
                # should still result in a service being restarted when changed
                config_hash = hash(str(sorted(service.config.items())))
                config_hash = hash((config_hash, str(service.submission_params)))

                # Build the docker config for the service, we are going to either create it or
                # update it so we need to know what the current configuration is either way
                docker_config = service.docker_config
                docker_config.image = Template(docker_config.image).safe_substitute(image_variables)
                set_keys = set(var.name for var in docker_config.environment)
                for var in default_settings.environment:
                    if var.name not in set_keys:
                        docker_config.environment.append(var)

                # Add the service to the list of services being scaled
                with self.profiles_lock:
                    if name not in self.profiles:
                        self.log.info(f'Adding {service.name} to scaling')
                        self.add_service(ServiceProfile(
                            name=name,
                            min_instances=default_settings.min_instances,
                            growth=default_settings.growth,
                            shrink=default_settings.shrink,
                            config_hash=config_hash,
                            backlog=default_settings.backlog,
                            max_instances=service.licence_count,
                            container_config=docker_config,
                            queue=get_service_queue(name, self.redis),
                            # Give service an extra 30 seconds to upload results
                            shutdown_seconds=service.timeout + 30,
                            mount_updates=mount_updates
                        ))

                    # Update RAM, CPU, licence requirements for running services
                    else:
                        profile = self.profiles[name]
                        if service.licence_count == 0:
                            profile._max_instances = float('inf')
                        else:
                            profile._max_instances = service.licence_count

                        if profile.container_config != docker_config or profile.config_hash != config_hash:
                            self.log.info(f"Updating deployment information for {name}")
                            profile.container_config = docker_config
                            profile.config_hash = config_hash
                            self.controller.restart(profile)
                            self.log.info(f"Deployment information for {name} replaced")

        except Exception:
            self.log.exception(f"Error applying service settings from: {service.name}")
            self.handle_service_error(service.name)

    @elasticapm.capture_span(span_type=APM_SPAN_TYPE)
    def stop_service(self, name, current_stage):
        if current_stage != ServiceStage.Off:
            # Disable this service's dependencies
            self.controller.stop_containers(labels={
                'dependency_for': name
            })

            # Mark this service as not running in the shared record
            self._service_stage_hash.set(name, ServiceStage.Off)

        # Stop any running disabled services
        if name in self.profiles or self.controller.get_target(name) > 0:
            self.log.info(f'Removing {name} from scaling')
            with self.profiles_lock:
                self.profiles.pop(name, None)
            self.controller.set_target(name, 0)

    def update_scaling(self):
        """Check if we need to scale any services up or down."""
        pool = Pool()
        while self.sleep(SCALE_INTERVAL):
            with apm_span(self.apm_client, 'update_scaling'):
                # Figure out what services are expected to be running and how many
                with elasticapm.capture_span('read_profiles'):
                    with self.profiles_lock:
                        all_profiles: Dict[str, ServiceProfile] = copy.deepcopy(self.profiles)
                    raw_targets = self.controller.get_targets()
                    targets = {_p.name: raw_targets.get(_p.name, 0) for _p in all_profiles.values()}

                for name, profile in all_profiles.items():
                    self.log.debug(f'{name}')
                    self.log.debug(f'Instances \t{profile.min_instances} < {profile.desired_instances} | '
                                   f'{targets[name]} < {profile.max_instances}')
                    self.log.debug(f'Pressure \t{profile.shrink_threshold} < '
                                   f'{profile.pressure} < {profile.growth_threshold}')

                #
                #   1.  Any processes that want to release resources can always be approved first
                #
                with pool:
                    for name, profile in all_profiles.items():
                        if targets[name] > profile.desired_instances:
                            self.log.info(f"{name} wants less resources changing allocation "
                                          f"{targets[name]} -> {profile.desired_instances}")
                            pool.call(self.controller.set_target, name, profile.desired_instances)
                            targets[name] = profile.desired_instances

                #
                #   2.  Any processes that aren't reaching their min_instances target must be given
                #       more resources before anyone else is considered.
                #
                    for name, profile in all_profiles.items():
                        if targets[name] < profile.min_instances:
                            self.log.info(f"{name} isn't meeting minimum allocation "
                                          f"{targets[name]} -> {profile.min_instances}")
                            pool.call(self.controller.set_target, name, profile.min_instances)
                            targets[name] = profile.min_instances

                #
                #   3.  Try to estimate available resources, and based on some metric grant the
                #       resources to each service that wants them. While this free memory
                #       pool might be spread across many nodes, we are going to treat it like
                #       it is one big one, and let the orchestration layer sort out the details.
                #
                free_cpu = self.controller.free_cpu()
                free_memory = self.controller.free_memory()

                #
                def trim(prof: List[ServiceProfile]):
                    prof = [_p for _p in prof if _p.desired_instances > targets[_p.name]]
                    drop = [_p for _p in prof if _p.cpu > free_cpu or _p.ram > free_memory]
                    if drop:
                        drop = {_p.name: (_p.cpu, _p.ram) for _p in drop}
                        self.log.debug(f"Can't make more because not enough resources {drop}")
                    prof = [_p for _p in prof if _p.cpu <= free_cpu and _p.ram <= free_memory]
                    return prof

                remaining_profiles: List[ServiceProfile] = trim(list(all_profiles.values()))
                # The target values up until now should be in sync with the container orchestrator
                # create a copy, so we can track which ones change in the following loop
                old_targets = dict(targets)

                while remaining_profiles:
                    # TODO do we need to add balancing metrics other than 'least running' for this? probably
                    remaining_profiles.sort(key=lambda _p: targets[_p.name])

                    # Add one for the profile at the bottom
                    free_memory -= remaining_profiles[0].container_config.ram_mb
                    free_cpu -= remaining_profiles[0].container_config.cpu_cores
                    targets[remaining_profiles[0].name] += 1

                    # Take out any services that should be happy now
                    remaining_profiles = trim(remaining_profiles)

                # Apply those adjustments we have made back to the controller
                with elasticapm.capture_span('write_targets'):
                    with pool:
                        for name, value in targets.items():
                            self.profiles[name].target_instances = value
                            old = old_targets[name]
                            if value != old:
                                self.log.info(f"Scaling service {name}: {old} -> {value}")
                                pool.call(self.controller.set_target, name, value)

    @elasticapm.capture_span(span_type=APM_SPAN_TYPE)
    def handle_service_error(self, service_name):
        """Handle an error occurring in the *analysis* service.

        Errors for core systems should simply be logged, and a best effort to continue made.

        For analysis services, ignore the error a few times, then disable the service.
        """
        with self.error_count_lock:
            try:
                self.error_count[service_name].append(time.time())
            except KeyError:
                self.error_count[service_name] = [time.time()]

            self.error_count[service_name] = [
                _t for _t in self.error_count[service_name]
                if _t >= time.time() - ERROR_EXPIRY_TIME
            ]

            if len(self.error_count[service_name]) >= MAXIMUM_SERVICE_ERRORS:
                self.datastore.service_delta.update(service_name, [
                    (self.datastore.service_delta.UPDATE_SET, 'enabled', False)
                ])
                del self.error_count[service_name]

    def sync_metrics(self):
        """Check if there are any pub-sub messages we need."""
        while self.sleep(METRIC_SYNC_INTERVAL):
            with apm_span(self.apm_client, 'sync_metrics'):
                # Pull service metrics from redis
                service_data = self.status_table.items()
                for host, (service, state, time_limit) in service_data.items():
                    # If an entry hasn't expired, take it into account
                    if time.time() < time_limit:
                        self.state.update(service=service, host=host, throughput=0,
                                          busy_seconds=METRIC_SYNC_INTERVAL if state == ServiceStatus.Running else 0)

                    # If an entry expired a while ago, the host is probably not in use any more
                    if time.time() > time_limit + 600:
                        self.status_table.pop(host)

                # Download the current targets in the orchestrator while not holding the lock
                with self.profiles_lock:
                    targets = {name: profile.target_instances for name, profile in self.profiles.items()}

                # Check the set of services that might be sitting at zero instances, and if it is, we need to
                # manually check if it is offline
                export_interval = self.config.core.metrics.export_interval

                with self.profiles_lock:
                    queues = [profile.queue for profile in self.profiles.values() if profile.queue]
                    lengths_list = pq_length(*queues)
                    lengths = {_q: _l for _q, _l in zip(queues, lengths_list)}

                    for profile_name, profile in self.profiles.items():
                        queue_length = lengths.get(profile.queue, 0)

                        # Pull out statistics from the metrics regularization
                        update = self.state.read(profile_name)
                        if update:
                            delta = time.time() - profile.last_update
                            profile.update(
                                delta=delta,
                                backlog=queue_length,
                                **update
                            )

                        # Check if we expect no messages, if so pull the queue length ourselves
                        # since there is no heartbeat
                        if targets.get(profile_name) == 0 and profile.desired_instances == 0 and profile.queue:

                            if queue_length > 0:
                                self.log.info(f"Service at zero instances has messages: "
                                              f"{profile.name} ({queue_length} in queue)")
                            profile.update(
                                delta=export_interval,
                                instances=0,
                                backlog=queue_length,
                                duty_cycle=profile.high_duty_cycle
                            )

    def _timeout_kill(self, service, container):
        with apm_span(self.apm_client, 'timeout_kill'):
            self.controller.stop_container(service, container)
            self.status_table.pop(container)

    def process_timeouts(self):
        with concurrent.futures.ThreadPoolExecutor(10) as pool:
            futures = []

            while self.running:
                message = self.scaler_timeout_queue.pop(blocking=True, timeout=1)
                if not message:
                    continue

                with apm_span(self.apm_client, 'process_timeouts'):
                    # Process new messages
                    self.log.info(f"Killing service container: {message['container']} running: {message['service']}")
                    futures.append(pool.submit(self._timeout_kill, message['service'], message['container']))

                    # Process finished
                    finished = [_f for _f in futures if _f.done()]
                    futures = [_f for _f in futures if _f not in finished]
                    for _f in finished:
                        exception = _f.exception()
                        if exception is not None:
                            self.log.error(f"Exception trying to stop timed out service container: {exception}")

    def export_metrics(self):
        while self.sleep(self.config.logging.export_interval):
            with apm_span(self.apm_client, 'export_metrics'):
                service_metrics = {}
                with self.profiles_lock:
                    for service_name, profile in self.profiles.items():
                        service_metrics[service_name] = {
                            'running': profile.running_instances,
                            'target': profile.target_instances,
                            'minimum': profile.min_instances,
                            'maximum': profile.instance_limit,
                            'dynamic_maximum': profile.max_instances,
                            'queue': profile.queue_length,
                            'duty_cycle': profile.duty_cycle,
                            'pressure': profile.pressure
                        }

                for service_name, metrics in service_metrics.items():
                    export_metrics_once(service_name, Status, metrics, host=HOSTNAME,
                                        counter_type='scaler_status', config=self.config, redis=self.redis)

                memory, memory_total = self.controller.memory_info()
                cpu, cpu_total = self.controller.cpu_info()
                metrics = {
                    'memory_total': memory_total,
                    'cpu_total': cpu_total,
                    'memory_free': memory,
                    'cpu_free': cpu
                }
                export_metrics_once('scaler', Metrics, metrics, host=HOSTNAME,
                                    counter_type='scaler', config=self.config, redis=self.redis)

    def log_container_events(self):
        """The service status table may have references to containers that have crashed. Try to remove them all."""
        while self.sleep(CONTAINER_EVENTS_LOG_INTERVAL):
            with apm_span(self.apm_client, 'log_container_events'):
                for message in self.controller.new_events():
                    self.log.warning("Container Event :: " + message)<|MERGE_RESOLUTION|>--- conflicted
+++ resolved
@@ -347,10 +347,8 @@
 
                 # Get all the service data
                 for service in self.datastore.list_all_services(full=True):
-<<<<<<< HEAD
                     self._sync_service(service)
                     discovered_services.append(service.name)
-=======
                     service: Service = service
                     name = service.name
                     stage = self.get_service_stage(service.name)
@@ -433,7 +431,7 @@
                     except Exception:
                         self.log.exception(f"Error applying service settings from: {service.name}")
                         self.handle_service_error(service.name)
->>>>>>> 59dfacc8
+
 
                 # Find any services we have running, that are no longer in the database and remove them
                 for stray_service in current_services - set(discovered_services):
